--- conflicted
+++ resolved
@@ -4,7 +4,6 @@
   $('#orientation_text').height($('.terminal-body').height() - 25);
 }
 
-<<<<<<< HEAD
 function build_switches_carousel(settings){
   $('.owl-carousel').owlCarousel(settings);
 }
@@ -22,24 +21,6 @@
   $('#tab_switches').append('<div class="owl-carousel owl-theme"></div>');
   $('.owl-carousel').append(items);
   build_switches_carousel(settings);
-=======
-function update_tabs_sizes(){
-  width = $('.terminal-body').width();
-  $('#tab_terminal').width(width);
-  $('#tab_switches').width(width);
-  $('#tab_context').width(width);
-  $('#tab_logs').width(width);
-  $('#tab_notifications').width(width);
-  $('#tab_settings').width(width);
-
-  height = $('.terminal-body').height();
-  $('#tab_terminal').height(height);
-  $('#tab_switches').height(height);
-  $('#tab_context').height(height);
-  $('#tab_logs').height(height);
-  $('#tab_notifications').height(height);
-  $('#tab_settings').height(height);
->>>>>>> e917f9bd
 }
 
 (function($) {
@@ -95,11 +76,7 @@
                 if (typeof(callback)) {
                     setTimeout(function(){
                         eval(callback);
-<<<<<<< HEAD
                         rebuild_switches_carousel();
-=======
-                        update_tabs_sizes();
->>>>>>> e917f9bd
                     }, 300);
                 }
                 return false;
