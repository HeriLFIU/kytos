--- conflicted
+++ resolved
@@ -54,11 +54,7 @@
     entrypoint: [ "/usr/bin/mongod", "--bind_ip_all", "--replSet", "rs0", "--port", "27019" ]
   elasticsearch:
     container_name: elasticsearch
-<<<<<<< HEAD
-    image: docker.elastic.co/elasticsearch/elasticsearch:7.17.1
-=======
     image: docker.elastic.co/elasticsearch/elasticsearch:7.17.3
->>>>>>> f15909b4
     environment:
       - bootstrap.memory_lock=true
       - cluster.name=es-cluster
@@ -79,18 +75,10 @@
         hard: -1
   kibana:
     container_name: kibana
-<<<<<<< HEAD
-    image: docker.elastic.co/kibana/kibana:7.17.1
-    environment:
-      - ELASTICSEARCH_HOSTS=http://elasticsearch:9200
-      - ELASTICSEARCH_URL=http://elasticsearch:9200
-=======
     image: docker.elastic.co/kibana/kibana:7.17.3
     environment:
       - ELASTICSEARCH_HOSTS=http://elasticsearch:9200
       - ELASTICSEARCH_URL=http://elasticsearch:9200
-      - xpack.apm.enabled=false
->>>>>>> f15909b4
       - ELASTICSEARCH_USERNAME=${ELASTIC_USERNAME:-elastic}
       - ELASTICSEARCH_PASSWORD=${ELASTIC_PASSWORD:-elastic_pw}
       - XPACK_SECURITY_ENABLED=true
@@ -100,7 +88,6 @@
       - 5601:5601
     depends_on:
       - elasticsearch
-<<<<<<< HEAD
   filebeat:
     container_name: filebeat
     image: docker.elastic.co/beats/filebeat:7.17.1
@@ -121,13 +108,7 @@
       - elasticsearch
   apm-server:
     container_name: apm
-    image: docker.elastic.co/apm/apm-server:7.17.1
-=======
-
-  apm-server:
-    container_name: apm
     image: docker.elastic.co/apm/apm-server:7.17.3
->>>>>>> f15909b4
     cap_add: ["CHOWN", "DAC_OVERRIDE", "SETGID", "SETUID"]
     cap_drop: ["ALL"]
     environment:
@@ -157,9 +138,5 @@
   mongo2_data:
   mongo3_data:
   esdata:
-<<<<<<< HEAD
   kibana_data:
-  filebeat_data:
-=======
-  kibana_data:
->>>>>>> f15909b4
+  filebeat_data: