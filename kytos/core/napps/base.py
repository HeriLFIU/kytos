"""Kytos Napps Module."""
import json
import os
import re
import sys
import tarfile
<<<<<<< HEAD
import tempfile
import urllib
from abc import ABCMeta, abstractmethod
from pathlib import Path
=======
from abc import ABCMeta, abstractmethod
from random import randint
>>>>>>> c16d99fe
from threading import Event, Thread

from kytos.core.helpers import listen_to
from kytos.core.logs import NAppLog

__all__ = ('KytosNApp',)

log = NAppLog()  # noqa - no caps to be more friendly


class NApp:
    """Class to represent a NApp."""

    def __init__(self, username=None, name=None, version=None,
                 repository=None):
        self.username = username
        self.name = name
        self.version = version
        self.repository = repository
        self.description = None
        self.tags = []
        self.enabled = False

    def __str__(self):
        return "{}/{}".format(self.username, self.name)

    def __hash__(self):
        return hash(self.id)

    def __eq__(self, other):
        """Compare username/name strings."""
        return isinstance(other, self.__class__) and self.id == other.id

    @property
    def id(self):
        """username/name string."""
        return str(self)

    @property
    def uri(self):
        """Return a unique identifier of this NApp."""
        version = self.version if self.version else 'latest'
        if self._has_valid_repository():
            return "{}/{}-{}".format(self.repository, self.id, version)
            # Use the next line after Diraol fix redirect using ":" for version
            # return "{}/{}:{}".format(self.repository, self.id, version)

    @property
    def package_url(self):
        """Return a fully qualified URL for a NApp package."""
        if self.uri:
            return "{}.napp".format(self.uri)

    @classmethod
    def create_from_json(cls, filename):
        """Return a new NApp instance from a metadata (json) file."""
        with open(filename, encoding='utf-8') as data_file:
            data = json.loads(data_file.read())

        return cls.create_from_dict(data)

    @staticmethod
    def create_from_dict(data):
        """Return a new NApp instance from metadata."""
        napp = NApp()

        for attribute, value in data.items():
            setattr(napp, attribute, value)

        return napp

    @staticmethod
    def create_from_uri(uri):
        """Return a new NApp instance from an unique identifier."""
        regex = r'^(((https?://|file://)(.+))/)?(.+?)/(.+?)/?(:(.+))?$'
        match = re.match(regex, uri)

        if match:
            return NApp(username=match.groups()[4],
                        name=match.groups()[5],
                        version=match.groups()[7],
                        repository=match.groups()[1])

    def match(self, pattern):
        """Whether a pattern is present on NApp id, description and tags."""
        try:
            pattern = '.*{}.*'.format(pattern)
            pattern = re.compile(pattern, re.IGNORECASE)
            strings = [self.id, self.description] + self.tags
            return any(pattern.match(string) for string in strings)
        except TypeError:
            return False

    def download(self):
        """Download NApp package from his repository.

        Raises:
            urllib.error.HTTPError: If download is not successful.

        Return:
            str: Downloaded temp filename.
        """
        if self.package_url:
            package_filename = urllib.request.urlretrieve(self.package_url)[0]
            extracted = self._extract(package_filename)
            Path(package_filename).unlink()
            self._update_repo_file(extracted)
            return extracted

    def as_json(self):
        """Dump all NApp attributes on a json format."""
        pass

    @staticmethod
    def _extract(filename):
        """Extract NApp package to a temporary folder.

        Return:
            pathlib.Path: Temp dir with package contents.
        """
        random_string = '{:0d}'.format(random.randint(0, 10**6))
        tmp = '/tmp/kytos-napp-' + Path(filename).stem + '-' + random_string
        os.mkdir(tmp)
        with tarfile.open(filename, 'r:xz') as tar:
            tar.extractall(tmp)
        return Path(tmp)

    def _has_valid_repository(self):
        """Whether this NApp has a valid repository or not."""
        return all([self.username, self.name, self.repository])

    def _update_repo_file(self, destination=None):
        """Create or update the file '.repo' inside NApp package."""
        with open("{}/.repo".format(destination), 'w') as repo_file:
            repo_file.write(self.repository + '\n')


class KytosNApp(Thread, metaclass=ABCMeta):
    """Base class for any KytosNApp to be developed."""

    __event = Event()

    def __init__(self, controller, **kwargs):
        """Contructor of KytosNapps.

        Go through all of the instance methods and selects those that have
        the events attribute, then creates a dict containing the event_name
        and the list of methods that are responsible for handling such event.

        At the end, the setUp method is called as a complement of the init
        process.
        """
        Thread.__init__(self, daemon=False)
        self.controller = controller
        self._listeners = {'kytos/core.shutdown': [self._shutdown_handler]}
        #: int: Seconds to sleep before next call to :meth:`execute`. If
        #: negative, run :meth:`execute` only once.
        self.__interval = -1

        handler_methods = [getattr(self, method_name) for method_name in
                           dir(self) if method_name[0] != '_' and
                           callable(getattr(self, method_name)) and
                           hasattr(getattr(self, method_name), 'events')]

        # Building the listeners dictionary
        for method in handler_methods:
            for event_name in method.events:
                if event_name not in self._listeners:
                    self._listeners[event_name] = []
                self._listeners[event_name].append(method)

        self.load_json()

    def load_json(self):
        """Method used to update object attributes based on kytos.json."""
        current_file = sys.modules[self.__class__.__module__].__file__
        json_path = os.path.join(os.path.dirname(current_file), 'kytos.json')
        with open(json_path, encoding='utf-8') as data_file:
            data = json.loads(data_file.read())

        for attribute, value in data.items():
            setattr(self, attribute, value)

    def execute_as_loop(self, interval):
        """Run :meth:`execute` within a loop. Call this method during setup.

        By calling this method, the application does not need to worry about
        loop details such as sleeping and stopping the loop when
        :meth:`shutdown` is called. Just call this method during :meth:`setup`
        and implement :meth:`execute` as a single execution.

        Args:
            interval (int): Seconds between each call to :meth:`execute`.
        """
        self.__interval = interval

    def run(self):
        """Call the setup and the execute method.

        It should not be overriden.
        """
        log.info("Running NApp: %s", self)
        self.setup()
        self.execute()
        while self.__interval > 0 and not self.__event.is_set():
            self.__event.wait(self.__interval)
            self.execute()

    @listen_to('kytos/core.shutdown')
    def _shutdown_handler(self, event):  # noqa - all listeners receive event
        """Method used to listen shutdown event from kytos.

        This method listens the kytos/core.shutdown event and call the shutdown
        method from napp subclass implementation.

        Paramters
            event (:class:`KytosEvent`): event to be listened.
        """
        if not self.__event.is_set():
            self.__event.set()
            self.shutdown()

    @abstractmethod
    def setup(self):
        """Replace the 'init' method for the KytosApp subclass.

        The setup method is automatically called by the run method.
        Users shouldn't call this method directly.
        """
        pass

    @abstractmethod
    def execute(self):
        """Execute in a loop until the signal 'kytos/core.shutdown' is received.

        The execute method is called by KytosNApp class.
        Users shouldn't call this method directly.
        """
        pass

    @abstractmethod
    def shutdown(self):
        """Called before the app is unloaded, before the controller is stopped.

        The user implementation of this method should do the necessary routine
        for the user App and also it is a good moment to break the loop of the
        execute method if it is in a loop.

        This methods is not going to be called directly, it is going to be
        called by the _shutdown_handler method when a KytosShutdownEvent is
        sent.
        """
        pass<|MERGE_RESOLUTION|>--- conflicted
+++ resolved
@@ -4,15 +4,10 @@
 import re
 import sys
 import tarfile
-<<<<<<< HEAD
-import tempfile
 import urllib
 from abc import ABCMeta, abstractmethod
 from pathlib import Path
-=======
-from abc import ABCMeta, abstractmethod
 from random import randint
->>>>>>> c16d99fe
 from threading import Event, Thread
 
 from kytos.core.helpers import listen_to
@@ -133,7 +128,7 @@
         Return:
             pathlib.Path: Temp dir with package contents.
         """
-        random_string = '{:0d}'.format(random.randint(0, 10**6))
+        random_string = '{:0d}'.format(randint(0, 10**6))
         tmp = '/tmp/kytos-napp-' + Path(filename).stem + '-' + random_string
         os.mkdir(tmp)
         with tarfile.open(filename, 'r:xz') as tar:
