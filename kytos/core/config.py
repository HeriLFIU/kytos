--- conflicted
+++ resolved
@@ -280,16 +280,14 @@
         options.event_buffer_conf = _parse_json(
             options.event_buffer_conf
         )
-<<<<<<< HEAD
         options.event_buffer_monitors = _parse_json(
             options.event_buffer_monitors
         )
         options.thread_pool_queue_monitors = _parse_json(
             options.thread_pool_queue_monitors
-=======
+        )
         options.api_concurrency_limit = _parse_json(
             options.api_concurrency_limit
->>>>>>> 775f070c
         )
 
         return options
